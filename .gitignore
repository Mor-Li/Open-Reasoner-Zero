### Linux ###
*~

# temporary files which can be created if a process still has a handle open of a deleted file
.fuse_hidden*

# KDE directory preferences
.directory

# Linux trash folder which might appear on any partition or disk
.Trash-*

# .nfs files are created when an open file is removed but is still being accessed
.nfs*

### PyCharm ###
# User-specific stuff
.idea

# CMake
cmake-build-*/

# Mongo Explorer plugin
.idea/**/mongoSettings.xml

# File-based project format
*.iws

# IntelliJ
out/

# mpeltonen/sbt-idea plugin
.idea_modules/

# JIRA plugin
atlassian-ide-plugin.xml

# Cursive Clojure plugin
.idea/replstate.xml

# Crashlytics plugin (for Android Studio and IntelliJ)
com_crashlytics_export_strings.xml
crashlytics.properties
crashlytics-build.properties
fabric.properties

# Editor-based Rest Client
.idea/httpRequests

# Android studio 3.1+ serialized cache file
.idea/caches/build_file_checksums.ser

# JetBrains templates
**___jb_tmp___

### Python ###
# Byte-compiled / optimized / DLL files
__pycache__/
*.py[cod]
*$py.class

# C extensions
*.so

# Distribution / packaging
.Python
build/
develop-eggs/
dist/
downloads/
eggs/
.eggs/
lib/
lib64/
parts/
sdist/
var/
wheels/
pip-wheel-metadata/
share/python-wheels/
*.egg-info/
.installed.cfg
*.egg
MANIFEST

# PyInstaller
#  Usually these files are written by a python script from a template
#  before PyInstaller builds the exe, so as to inject date/other infos into it.
*.manifest
*.spec

# Installer logs
pip-log.txt
pip-delete-this-directory.txt

# Unit test / coverage reports
htmlcov/
.tox/
.nox/
.coverage
.coverage.*
.cache
nosetests.xml
coverage.xml
*.cover
.hypothesis/
.pytest_cache/

# Translations
*.mo
*.pot

# Django stuff:
*.log
local_settings.py
db.sqlite3

# Flask stuff:
instance/
.webassets-cache

# Scrapy stuff:
.scrapy

# Sphinx documentation
docs/_build/
docs/build/

# PyBuilder
target/

# Jupyter Notebook
.ipynb_checkpoints

# IPython
profile_default/
ipython_config.py

# pyenv
.python-version

# pipenv
#   According to pypa/pipenv#598, it is recommended to include Pipfile.lock in version control.
#   However, in case of collaboration, if having platform-specific dependencies or dependencies
#   having no cross-platform support, pipenv may install dependencies that don’t work, or not
#   install all needed dependencies.
#Pipfile.lock

# celery beat schedule file
celerybeat-schedule

# SageMath parsed files
*.sage.py

# Environments
.env
.venv
env/
venv/
ENV/
env.bak/
venv.bak/

# Spyder project settings
.spyderproject
.spyproject

# Rope project settings
.ropeproject

# mkdocs documentation
/site

# mypy
.mypy_cache/
.dmypy.json
dmypy.json

# Pyre type checker
.pyre/

### Vim ###
# Swap
[._]*.s[a-v][a-z]
[._]*.sw[a-p]
[._]s[a-rt-v][a-z]
[._]ss[a-gi-z]
[._]sw[a-p]

# Session
Session.vim

# Temporary
.netrwhist
# Auto-generated tag files
tags
# Persistent undo
[._]*.un~

### Researcher ###
# output
train_log
docs/api
.code-workspace.code-workspace
output
instant_test_output
inference_test_output
*.pkl
*.npy
*.pth
events.out.tfevents*

# vscode
*.code-workspace
.vscode

# vim
.vim

# mac
.DS_Store

# lsp
.clangd

# hydra output
outputs/

# wandb
**/wandb/

scratchpad/

<<<<<<< HEAD
orz_ckpt/

orz_logs/
=======
docker/pytorch_wheels/
>>>>>>> 7d5e2552
<|MERGE_RESOLUTION|>--- conflicted
+++ resolved
@@ -231,10 +231,7 @@
 
 scratchpad/
 
-<<<<<<< HEAD
+docker/pytorch_wheels/orz_ckpt/
+
 orz_ckpt/
-
-orz_logs/
-=======
-docker/pytorch_wheels/
->>>>>>> 7d5e2552
+orz_logs/